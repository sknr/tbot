package adapter

import (
	"fmt"
	"log"
	"net/http"

	tgbotapi "github.com/go-telegram-bot-api/telegram-bot-api"
	"github.com/yanzay/tbot/model"
)

type BotAdapter interface {
	Send(*model.Message) error
	GetUpdatesChan(string, string) (<-chan *model.Message, error)
	GetUserName() string
	GetFirstName() string
}

type Bot struct {
	tbot *tgbotapi.BotAPI
}

func CreateBot(token string) (BotAdapter, error) {
	tbot, err := tgbotapi.NewBotAPI(token)
	if err != nil {
		return nil, err
	}
	return &Bot{tbot: tbot}, nil
}

func (b *Bot) Send(m *model.Message) error {
	c := chattableFromMessage(m)
	if c != nil {
		_, err := b.tbot.Send(c)
		return err
	}
	return fmt.Errorf("Trying to send nil chattable. Message: %v", m)
}

func (b *Bot) GetUpdatesChan(webhookURL string, listenAddr string) (<-chan *model.Message, error) {
	messages := make(chan *model.Message)
	var updates <-chan tgbotapi.Update
	var err error
	if webhookURL == "" {
		b.tbot.RemoveWebhook()
		u := tgbotapi.NewUpdate(0)
		u.Timeout = 60
		updates, err = b.tbot.GetUpdatesChan(u)
		if err != nil {
			return nil, err
		}
	} else {
		config := tgbotapi.NewWebhook(webhookURL)
		b.tbot.SetWebhook(config)
		updates = b.tbot.ListenForWebhook("/")
		go http.ListenAndServe(listenAddr, nil)
	}
	go b.adaptUpdates(updates, messages)
	return messages, nil
}

func (b *Bot) GetUserName() string {
	return b.tbot.Self.UserName
}

func (b *Bot) GetFirstName() string {
	return b.tbot.Self.FirstName
}

func (b *Bot) adaptUpdates(updates <-chan tgbotapi.Update, messages chan<- *model.Message) {
	var err error
	for update := range updates {
		var updateMessage *tgbotapi.Message

		if update.Message != nil {
			updateMessage = update.Message
		}
		if update.ChannelPost != nil {
			updateMessage = update.ChannelPost
		}
		if updateMessage == nil {
			continue
		}

<<<<<<< HEAD
		message := &model.Message{
			Replies: make(chan *model.Message),
			ChatID:  updateMessage.Chat.ID,
=======
		message := &Message{
			Replies:     make(chan *Message),
			ChatID:      updateMessage.Chat.ID,
			ForwardDate: updateMessage.ForwardDate,
>>>>>>> f8bfe574
		}
		if updateMessage.From != nil {
			message.From = model.User{
				updateMessage.From.ID,
				updateMessage.From.FirstName,
				updateMessage.From.LastName,
				updateMessage.From.UserName,
				updateMessage.From.LanguageCode,
			}
		}
		switch {
		case updateMessage.Document != nil:
			message.Type = model.MessageDocument
			message.Data, err = b.tbot.GetFileDirectURL(updateMessage.Document.FileID)
			if err != nil {
				log.Println(err)
				continue
			}
			messages <- message
		case updateMessage.Text != "":
			message.Type = model.MessageText
			message.Data = updateMessage.Text
			messages <- message
		}
	}
}

func chattableFromMessage(m *model.Message) tgbotapi.Chattable {
	switch m.Type {
	case model.MessageText:
		msg := tgbotapi.NewMessage(m.ChatID, m.Data)
		msg.DisableWebPagePreview = m.DisablePreview
		if m.Markdown {
			msg.ParseMode = tgbotapi.ModeMarkdown
		}
		return msg
	case model.MessageSticker:
		return tgbotapi.NewStickerUpload(m.ChatID, m.Data)
	case model.MessagePhoto:
		photo := tgbotapi.NewPhotoUpload(m.ChatID, m.Data)
		photo.Caption = m.Caption
		return photo
	case model.MessageAudio:
		return tgbotapi.NewAudioUpload(m.ChatID, m.Data)
	case model.MessageDocument:
		return tgbotapi.NewDocumentUpload(m.ChatID, m.Data)
	case model.MessageKeyboard:
		msg := tgbotapi.NewMessage(m.ChatID, m.Data)
		btns := buttonsFromStrings(m.Buttons)
		keyboard := tgbotapi.NewReplyKeyboard(btns...)
		keyboard.OneTimeKeyboard = m.OneTimeKeyboard
		msg.ReplyMarkup = keyboard
		if m.Markdown {
			msg.ParseMode = tgbotapi.ModeMarkdown
		}
		return msg
	}
	return nil
}

func buttonsFromStrings(strs [][]string) [][]tgbotapi.KeyboardButton {
	btns := make([][]tgbotapi.KeyboardButton, len(strs))
	for i, buttonRow := range strs {
		btns[i] = make([]tgbotapi.KeyboardButton, len(buttonRow))
		for j, buttonText := range buttonRow {
			btns[i][j] = tgbotapi.NewKeyboardButton(buttonText)
		}
	}
	return btns
}<|MERGE_RESOLUTION|>--- conflicted
+++ resolved
@@ -82,16 +82,10 @@
 			continue
 		}
 
-<<<<<<< HEAD
 		message := &model.Message{
 			Replies: make(chan *model.Message),
 			ChatID:  updateMessage.Chat.ID,
-=======
-		message := &Message{
-			Replies:     make(chan *Message),
-			ChatID:      updateMessage.Chat.ID,
 			ForwardDate: updateMessage.ForwardDate,
->>>>>>> f8bfe574
 		}
 		if updateMessage.From != nil {
 			message.From = model.User{
